--- conflicted
+++ resolved
@@ -748,14 +748,10 @@
             if nchans > channels_to_send:
                 channels_to_send = nchans
 
-<<<<<<< HEAD
-        pkt_starts, pkt_payloads, word_indices, antchans = self.packetizers[0].get_packet_info(chans_per_packet, channels_to_send, ninput)
-=======
         self.logger.debug("Channels to send by FID: %s" % (str(channels_to_send_by_fid)))
         self.logger.debug("Largest number of chans with one destination: %d" % channels_to_send)
 
-        pkt_starts, pkt_payloads, word_indices, antchans = self.packetizer.get_packet_info(chans_per_packet, channels_to_send, ninput)
->>>>>>> 5bab17a3
+        pkt_starts, pkt_payloads, word_indices, antchans = self.packetizers[0].get_packet_info(chans_per_packet, channels_to_send, ninput)
         n_pkts = len(pkt_starts)
         antchan_indices = np.arange(n_pkts*chans_per_packet, dtype=int)[::chans_per_packet]
         chan_indices = antchan_indices % channels_to_send
