from .block import Block
import numpy as np
from cosmic_f.error_levels import *

class Lo(Block):
    """
    Instantiate a control interface for a Lo block.

    :param host: CasperFpga interface for host.
    :type host: casperfpga.CasperFpga

    :param name: Name of block in Simulink hierarchy.
    :type name: str

    :param logger: Logger instance to which log messages should be emitted.
    :type logger: logging.Logger

    :param n_streams: Number of independent streams which may be shifted
    :type n_streams: int

    :param n_par_samples: Number of parallel ADC samples processed by the block.
    :type n_par_samples: int

    :param samplehz: The ADC sample rate in Hz
    :type samplehz: float

    """
    _BP = 29
    _BW = 32
    MAX_PHASE_STEP = (2**_BW)//2 -1 
    MAX_PHASE_OFFSET = (2**_BW)//2 -1 
    MIN_PHASE_STEP = -(2**_BW)//2
    MIN_PHASE_OFFSET = -(2**_BW)//2

    def __init__(self, host, name, n_streams=4, n_par_samples=8, samplehz=2048e6, logger=None):
        super(Lo, self).__init__(host, name, logger)
        self.n_streams = n_streams
        self.n_par_samples = n_par_samples
        self.samplehz = samplehz

    def set_phase_step(self, stream, phase_step):
        """
        Set the phase step for a given stream.

        :param stream: ADC stream index to which the phase should be applied.
        :type stream: int

        :param phase_step: LO phase step to load
        :type phase_step: float
        
        """
        if phase_step >= self.MAX_PHASE_STEP:
            message = f"""User requested a phase step of {phase_step}, 
            maximum allowed is {self.MAX_PHASE_STEP}"""
            self._error(message)
            raise RuntimeError(message)
        if phase_step < self.MIN_PHASE_STEP:
            message = f"""User requested a phase step of {phase_step}, 
            minimum allowed is {self.MIN_PHASE_STEP}"""
            self._error(message)
            raise RuntimeError(message)
        if stream > self.n_streams:
            self._error(f"""Tried to set phase step for stream {stream} > n_streams ({self.n_streams})""")
        phase_step_reg = f"""{stream}_phase_step"""
        phase_step *= 2**self._BP
        self._debug(f"""Setting lo phase step of stream {stream} to {phase_step}""")
        self.write_int(phase_step_reg, int(phase_step))

    def get_phase_step(self, stream):
        """
        Retrieve the programmed phase step for a given stream.

        :param stream: ADC stream index to which the phase should be applied.
        :type stream: int
        """
        phase_step_reg = f"""{stream}_phase_step"""
        return self.read_int(phase_step_reg)

    def set_phase_offset(self, stream, phase_offset):
        """
        Set the phase offset for a given stream.

        :param stream: ADC stream index to which the phase should should be applied.
        :type stream: int

        :param phase_offset: LO phase offset to load
        :type delay: float
        
        """
        if phase_offset >= self.MAX_PHASE_OFFSET:
            message = f"""User requested a phase offset of {phase_offset}, 
            maximum allowed is {self.MAX_PHASE_OFFSET}"""
            self._error(message)
            raise RuntimeError(message)
        if phase_offset < self.MIN_PHASE_OFFSET:
            message = f"""User requested a phase offset of {phase_offset}, 
            minimum allowed is {self.MIN_PHASE_OFFSET}"""
            self._error(message)
            raise RuntimeError(message)
        if stream > self.n_streams:
            self._error(f"""Tried to set phase offset for stream {stream} > n_streams ({self.n_streams})""")
        phase_offset_reg = f"""{stream}_phase_offset"""
        phase_offset *= 2**self._BP
        self._debug(f"""Setting lo phase offset of stream {stream} to {phase_offset}""")
        self.write_int(phase_offset_reg, int(phase_offset))

    def get_phase_offset(self, stream):
        """
        Retrieve the programmed phase offset for a given stream.

        :param stream: ADC stream index to which the phase should be applied.
        :type stream: int
        """
        phase_offset_reg = f"""{stream}_phase_offset"""
        return self.read_int(phase_offset_reg)

    def set_phase(self, stream, phase_offset):
        """
        Here we account for the number of streams being processed in parallel by the LO block.
        Hence, phase_step = n_par_samples * phase_offset
        
        :param stream: ADC stream index to which the phase should be applied.
        :type stream: int

        :param phase_offset: LO phase offset to load
        :type phase_offset: float
        """
        phase_step = phase_offset * self.n_par_samples
        assert phase_step < self.MAX_PHASE_STEP, f"""The supplied phase offset corresponds to a phase_step = {phase_step} > {self.MAX_PHASE_STEP}"""
        self.set_phase_offset(stream, phase_offset)
        self.set_phase_step(stream, phase_step)

    def set_lo_frequency_shift(self, stream, frequency_shift):
        """
        This function performs the translation from a frequency shift specified in Hz to 
        the required phase_offset and phase_step values.

        :param stream: ADC stream index to which the phase should be applied.
        :type stream: int

        :param frequency_shift: The frequency shift to apply in Hz.
        :type frequency_shift: float
        """
        assert frequency_shift <= self.get_max_shift(), f"""Specified frequency_shift {frequency_shift}Hz is larger than the maximum shift allowed {self.get_max_shift()}Hz."""
        assert frequency_shift >= self.get_min_shift(), f"""Specified frequency_shift {frequency_shift}Hz is smaller than the minimum shift allowed {self.get_min_shift()}Hz."""
        phase_offset = (2**(self._BW-self._BP))*(frequency_shift/(self.samplehz))
        self.set_phase(stream, phase_offset)

    def get_lo_frequency_shift(self, stream, return_in_hz = True):
        """
        This function retrieves the phase offset value 
        and returns a tuple containing it and the scaling factor to multiply with
        to turn it to a Hz frequency.

        :param stream: ADC stream index to which the phase should be applied.
        :type stream: int

        :param return_in_hz: return the frequency shift in Hz if True otherwise return integer offset per ADC clock with it's bitwidth.
        :type return_in_hz: bool
        """
        offset = self.get_phase_offset(stream)

        return  offset * (self.samplehz)/(2**self._BW) if return_in_hz else (offset , self._BW)

    def get_max_shift(self):
        """
        Calculate the maximum allowed frequency shift.
        """
        return self.MAX_PHASE_OFFSET * (self.samplehz)/(2**self._BW)

    def get_min_shift(self):
        """
        Calculate the minimum allowed frequency shift.
        """
        return self.MIN_PHASE_OFFSET * (self.samplehz)/(2**self._BW)

    def get_status(self):
        """
        Get status and error flag dictionaries.

        Status keys:

            - shifthz<``n``>: Currently loaded lo frequency shift for ADC input index ``n``.
              in units of ADC samples.
            - max_shift: The maximum lo offshift supported by the firmware.
            - min_shift: The minimum lo offshift supported by the firmware.

        :return: (status_dict, flags_dict) tuple. `status_dict` is a dictionary of
            status key-value pairs. flags_dict is
            a dictionary with all, or a sub-set, of the keys in `status_dict`. The values
            held in this dictionary are as defined in `error_levels.py` and indicate
            that values in the status dictionary are outside normal ranges.
        """
        stats = {}
        flags = {}
        for stream in range(self.n_streams):
            stats[f"shifthz{stream}"] = self.get_lo_frequency_shift(stream)
        stats['max_shifthz'] = self.get_max_shift()
        stats['min_shifthz'] = self.get_min_shift()
        return stats,flags

    def initialize(self, read_only=False):
        """
        Initialize the phase steps and offsets for all streams.

        :param read_only: If True, do nothing. If False, initialize all
            phase steps and offsets to the minimum allowed value.
        :type read_only: bool

        """
<<<<<<< HEAD
=======
        self.timer.initialize(read_only=read_only)
>>>>>>> 097d2e82
        if not read_only:
            for i in range(self.n_streams):
                self.set_lo_frequency_shift(i, 0.0)
            self.force_load()<|MERGE_RESOLUTION|>--- conflicted
+++ resolved
@@ -208,10 +208,7 @@
         :type read_only: bool
 
         """
-<<<<<<< HEAD
-=======
         self.timer.initialize(read_only=read_only)
->>>>>>> 097d2e82
         if not read_only:
             for i in range(self.n_streams):
                 self.set_lo_frequency_shift(i, 0.0)
