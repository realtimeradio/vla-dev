from tkinter import E
from .block import Block
from .timed_pulse import TimedPulse
import numpy as np
from cosmic_f.error_levels import *
import time

class PhaseRotate(Block):
    """
    Instantiate a control interface for a phase rotate block.

    :param host: CasperFpga interface for host.
    :type host: casperfpga.CasperFpga

    :param name: Name of block in Simulink hierarchy.
    :type name: str

    :param logger: Logger instance to which log messages should be emitted.
    :type logger: logging.Logger

    :param n_streams: Number of independent streams which may be shifted
    :type n_streams: int

    :param samplehz: The ADC sample rate in MHz
    :type samplehz: float

    """
    _DELAY_BW = 64
    _DELAY_BP = 32
    _DELAY_RATE_BW = 32
    _DELAY_RATE_BP = 31
    _PHASE_BW = 32
    _PHASE_BP = 31
    _PHASE_RATE_BW=32
    _PHASE_RATE_BP=31

    MAX_DELAY = (2**_DELAY_BW -1 ) / (2**_DELAY_BP) -1
    MAX_DELAY_RATE = (2**_DELAY_RATE_BW-1) / (2**_DELAY_RATE_BP) -1 
    MAX_PHASE = (2**_PHASE_BW-1) / (2**_PHASE_BP)-1 
    MAX_PHASE_RATE = (2**_PHASE_RATE_BW-1) / (2**_PHASE_RATE_BP)-1
    MIN_DELAY = -(2**_DELAY_BW ) / (2**_DELAY_BP)
    MIN_DELAY_RATE = -(2**_DELAY_RATE_BW-1) / (2**_DELAY_RATE_BP) 
    MIN_PHASE = -(2**_PHASE_BW-1) / (2**_PHASE_BP)
    MIN_PHASE_RATE = -(2**_PHASE_RATE_BW-1) / (2**_PHASE_RATE_BP) 
    FINE_DELAY_LOAD_PERIOD = 4 # It takes 4 spectra to compute and load delays
    RATE_SCALE_FACTOR = 2**5   # The firmware divides rates down by this amount

    def __init__(self, host, name, n_streams=4, samplehz=2048, logger=None):
        super(PhaseRotate, self).__init__(host, name, logger)
        self.timer = TimedPulse(host, name+"_timing", logger)
        self.n_streams = n_streams
        self.samplehz = samplehz

    def set_delay(self, stream, delay):
        """
        Set the delay for a given stream. Break the delay provided into 
        two 32bit integers so as to correctly load the delay. While the registers are
        unsigned, the composite 64bit value is interpreted as signed since
        most loaded delays will be negative.

        :param stream: ADC stream index to which the delay should be applied.
        :type stream: int

        :param delay: delay to load
        :type delay: float
        """
        if delay > self.MAX_DELAY: 
            message = f"""User requested a delay of {delay}, 
            maximum allowed is {self.MAX_DELAY}"""
            self._error(message)
            raise RuntimeError(message)
        if delay < self.MIN_DELAY:
            message = f"""User requested a delay msb of {delay}, 
            minimum allowed is {self.MIN_DELAY}"""
            self._error(message)
            raise RuntimeError(message)
        if stream > self.n_streams:
            self._error(f"""Tried to set fractional delay for stream {stream} > n_streams ({self.n_streams})""")
        
        delay_lsb_reg = f"""params{stream}_delay_lsb"""
        delay_msb_reg = f"""params{stream}_delay_msb"""

        #scale the floating point value appropriately
        scaled_delay = delay * 2**self._DELAY_BP
        
        #Registers are unsigned. As such we need to prepare the values to be unsigned.
        if scaled_delay < 0:
            unsigned_scaled_delay = int(scaled_delay + 2**self._DELAY_BW)
        else:
            unsigned_scaled_delay = int(scaled_delay)

        #prepare for two unsigned 32bit swreg's
        uint32_delay_lsb = unsigned_scaled_delay & 0xffffffff
        uint32_delay_msb = (unsigned_scaled_delay>>32) & 0xffffffff
        self._debug(f"""Setting fractional lsb delay of stream {stream} to {uint32_delay_lsb}""")
        self.write_int(delay_lsb_reg, uint32_delay_lsb)
        self._debug(f"""Setting fractional msb delay of stream {stream} to {uint32_delay_msb}""")
        self.write_int(delay_msb_reg, uint32_delay_msb)
    
    def get_delay(self, stream):
        """
        Retrieve the programmed fractional delay for a given stream.

        :param stream: ADC stream index from which the fractional delay should be retrieved.
        :type stream: int

        :return: uint(delay)
        """
        if stream > self.n_streams:
            self._error(f"""Tried to fetch fractional delay for stream {stream} > n_streams ({self.n_streams})""")
        
        delay_lsb_reg = f"""params{stream}_delay_lsb"""
        delay_msb_reg = f"""params{stream}_delay_msb"""
        uint32_delay_lsb = self.read_uint(delay_lsb_reg)
        uint32_delay_msb = self.read_uint(delay_msb_reg)

        composite_val = (uint32_delay_msb << 32) + uint32_delay_lsb
        return composite_val
    
    def set_delay_rate(self, stream, delay_rate):
        """
        Set the delay rate for a given stream.

        :param stream: ADC stream index to which the phase should be applied.
        :type stream: int

        :param delay_rate: delay_rate to load
        :type delay_rate: float
        """
        if delay_rate > self.MAX_DELAY_RATE:
            message = f"""User requested a delay rate of {delay_rate}, 
            maximum allowed is {self.MAX_DELAY_RATE}"""
            self._error(message)
            raise RuntimeError(message)
        if delay_rate < self.MIN_DELAY_RATE:
            message = f"""User requested a delay rate of {delay_rate}, 
            minimum allowed is {self.MIN_DELAY_RATE}"""
            self._error(message)
            raise RuntimeError(message)
        if np.abs(delay_rate) >= (1./(self.RATE_SCALE_FACTOR * self.FINE_DELAY_LOAD_PERIOD)):
            message = f"""User requested a delay rate of {delay_rate}, 
            that exceeds allowable magnitude given RATE_SCALE_FACTOR
            and FINE_DELAY_LOAD_PERIOD.\n
            delay_rate < {(1./(self.RATE_SCALE_FACTOR * self.FINE_DELAY_LOAD_PERIOD))}"""
            raise RuntimeError(message)
        if stream > self.n_streams:
            self._error(f"""Tried to set delay rate for stream {stream} > n_streams ({self.n_streams})""")
        
        delay_rate_reg = f"""params{stream}_delay_rate"""
        
        #scale the floating point value appropriately
        scaled_delay_rate = delay_rate * 2**self._DELAY_RATE_BP * self.RATE_SCALE_FACTOR * self.FINE_DELAY_LOAD_PERIOD

        #Registers are unsigned. As such we need to prepare the values to be unsigned.
        if scaled_delay_rate < 0:
            int_delay_rate = int(scaled_delay_rate + 2**self._DELAY_RATE_BW)
        else:
            int_delay_rate = int(scaled_delay_rate)
        self._debug(f"""Setting delay rate of stream {stream} to {int_delay_rate}""")
        self.write_int(delay_rate_reg, int_delay_rate)

    def get_delay_rate(self, stream):
        """
        Retrieve the programmed delay rate for a given stream.

        :param stream: ADC stream index from which the delay rate should be retrieved.
        :type stream: int

        :return: uint(delay_rate)
        """
        if stream > self.n_streams:
            self._error(f"""Tried to fetch delay rate for stream {stream} > n_streams ({self.n_streams})""")
        
        delay_rate_reg = f"""params{stream}_delay_rate"""
        val = self.read_uint(delay_rate_reg)
        return val

    def set_phase(self, stream, phase):
        """
        Set the delay rate for a given stream.

        :param stream: ADC stream index to which the phase should be applied.
        :type stream: int

        :param phase: phase to load
        :type phase: float
        """
        if phase >= self.MAX_PHASE:
            message = f"""User requested a delay rate of {phase}, 
            maximum allowed is {self.MAX_PHASE}"""
            self._error(message)
            raise RuntimeError(message)
        if phase < self.MIN_PHASE:
            message = f"""User requested a delay rate of {phase}, 
            minimum allowed is {self.MIN_PHASE}"""
            self._error(message)
            raise RuntimeError(message)
        if stream > self.n_streams:
            self._error(f"""Tried to set phase for stream {stream} > n_streams ({self.n_streams})""")
        phase_reg = f"""params{stream}_phase"""

        #scale the floating point value appropriately
        scaled_phase = phase * 2**self._PHASE_BP

        #Registers are unsigned. As such we need to prepare the values to be unsigned.
        if scaled_phase < 0:
            int_phase = int(scaled_phase + 2**self._PHASE_BW)
        else:
            int_phase = int(scaled_phase)
        self._debug(f"""Setting delay rate of stream {stream} to {int_phase}""")
        self.write_int(phase_reg, int_phase)

    def get_phase(self, stream):
        """
        Retrieve the programmed delay phase for a given stream.

        :param stream: ADC stream index from which the delay phase should be retrieved.
        :type stream: int

        :return: uint(phase)
        """
        if stream > self.n_streams:
            self._error(f"""Tried to fetch phase for stream {stream} > n_streams ({self.n_streams})""")
        
        phase_reg = f"""params{stream}_phase"""
        val = self.read_uint(phase_reg)
        return val

    def set_phase_rate(self, stream, phase_rate):
        """
        Set the phase rate for a given stream.

        :param stream: ADC stream index to which the phase_rate should be applied.
        :type stream: int

        :param phase_rate: phase_rate to load
        :type phase_rate: float
        """
        if phase_rate >= self.MAX_PHASE_RATE:
            message = f"""User requested a delay rate of {phase_rate}, 
            maximum allowed is {self.MAX_PHASE_RATE}"""
            self._error(message)
            raise RuntimeError(message)
        if phase_rate < self.MIN_PHASE_RATE:
            message = f"""User requested a delay rate of {phase_rate}, 
            minimum allowed is {self.MIN_PHASE_RATE}"""
            self._error(message)
            raise RuntimeError(message)
        if np.abs(phase_rate) >= (1./(self.RATE_SCALE_FACTOR * self.FINE_DELAY_LOAD_PERIOD)):
            message = f"""User requested a delay rate of {phase_rate}, 
            that exceeds allowable magnitude given RATE_SCALE_FACTOR
            and FINE_DELAY_LOAD_PERIOD.\n
            phase_rate < {(1./(self.RATE_SCALE_FACTOR * self.FINE_DELAY_LOAD_PERIOD))}"""
            raise RuntimeError(message)
        if stream > self.n_streams:
            self._error(f"""Tried to set phase rate for stream {stream} > n_streams ({self.n_streams})""")

        phase_reg_rate = f"""params{stream}_phase_rate"""
        #scale the floating point value appropriately
        scaled_phase_rate = phase_rate * 2**self._PHASE_RATE_BP * self.RATE_SCALE_FACTOR * self.FINE_DELAY_LOAD_PERIOD

        #Registers are unsigned. As such we need to prepare the values to be unsigned.
        if scaled_phase_rate < 0:
            int_phase_rate = int(scaled_phase_rate + 2**self._PHASE_RATE_BW)
        else:
            int_phase_rate = int(scaled_phase_rate)
        self._debug(f"""Setting delay rate of stream {stream} to {int_phase_rate}""")
        self.write_int(phase_reg_rate, int_phase_rate)
    
    def get_phase_rate(self, stream):
        """
        Retrieve the programmed delay phase rate for a given stream.

        :param stream: ADC stream index from which the delay phase rate should be retrieved.
        :type stream: int

        :return: uint(phase_rate)
        """
        if stream > self.n_streams:
            self._error(f"""Tried to fetch phase rate for stream {stream} > n_streams ({self.n_streams})""")
        
        phase_reg_rate = f"""params{stream}_phase_rate"""
        val = self.read_uint(phase_reg_rate)

        return val

<<<<<<< HEAD
    def get_firmware_slope(self, stream):
        """
        Retrieve the firmware reported slope for a given stream.

        :param stream: ADC stream index for which the slope should be retrieved.
        :type stream: int

        :return: integer readout from stream-specific slope register with accompanying register bitwidth
                 of the signed register
        """
        if stream > self.n_streams:
            self._error(f"""Tried to fetch slope for stream {stream} > n_streams ({self.n_streams})""")
        slope_reg = f"fd{stream}_slope"
        return self.read_int(slope_reg)

    def get_firmware_phase(self, stream):
        """
        Retrieve the firmware reported phase for a given stream.

        :param stream: ADC stream index for which the phase should be retrieved.
        :type stream: int

        :return: integer readout from stream-specific phase register with accompanying register bitwidth
                 of the signed register
        """
        if stream > self.n_streams:
            self._error(f"""Tried to fetch phase for stream {stream} > n_streams ({self.n_streams})""")
        phase_reg = f"fd{stream}_phase"
        return self.read_int(phase_reg)

    def set_ctrl(self, value):
=======
    def set_target_load_time(self, value):
>>>>>>> 15da586d
        """
        Set the phase rotator target load time.

        :param value: TT value to load, in units of FPGA clocks
        :type value: int
        """
        self.timer.set_target_tt(value)

<<<<<<< HEAD
    def force_load(self):
        """
        Force immediate load of all delays.
        """
        self.change_reg_bits('ctrl',1, 0)
        self.change_reg_bits('ctrl',0, 0)

    def get_ctrl(self):
=======
    def get_target_load_time(self, value):
>>>>>>> 15da586d
        """
        Get the current phase rotator target load time.

<<<<<<< HEAD
        :return: integer readout from phase ctrl register
        """
        ctrl_reg = f"""ctrl"""
        return self.read_uint(ctrl_reg)

    def set_target_load_time_msb(self, value):
        """
        Set the phase rotator target load time msb register.

        :param value: msb load time value to load
=======
        :param value: TT value to load, in units of FPGA clocks
>>>>>>> 15da586d
        :type value: int
        """
        self.timer.get_target_tt()
    
    def get_time_to_load(self):
        """
<<<<<<< HEAD
        load_time_msb_reg = f"time_to_load_msb"
        return self.read_uint(load_time_msb_reg)
=======
        Retrieve the programmed phase rotator target load time.
>>>>>>> 15da586d

        :return: Number of FPGA clocks until target load time is reached.
        :rtype: int
        """
        return self.timer.get_time_to_load()

    def force_load(self):
        """
        Force immediate load of all phase/delay parameters.
        """
<<<<<<< HEAD
        load_time_lsb_reg = f"time_to_load_lsb"
        return self.read_uint(load_time_lsb_reg)
=======
        self.timer.force_pulse()
>>>>>>> 15da586d

    def get_status(self):
        """
        Get status and error flag dictionaries.

        Status keys:

            - delay<``n``>: Currently loaded delay for ADC input index ``n``
              in units of ADC samples.
            - delayrate<``n``>: Currently loaded delay rate for ADC input index ``n``
              in units of ADC samples.
            - phase<``n``>: Currently loaded phase for ADC input index ``n``
              in units of ADC samples.
            - phaserate<``n``>: Currently loaded phase rate for ADC input index ``n``
              in units of ADC samples.
            - firmware_slope: The Firmware reported slope.
            - firmware_phase: The Firmware reported phase.
            - max_delay: The maximum delay supported by the firmware.
            - min_delay: The minimum delay supported by the firmware.
            - max_delay_rate: The maximum delay rate supported by the firmware.
            - min_delay_rate: The minimum delay rate supported by the firmware.
            - max_phase: The maximum phase supported by the firmware.
            - min_phase: The minimum phase supported by the firmware.
            - max_phase_rate: The maximum phase rate supported by the firmware.
            - min_phase_rate: The minimum phase rate supported by the firmware.
            - ctrl: The contents of the control register.
            - time_to_load_msb: The contents of the time_to_load_msb register.
            - time_to_load_lsb: The contents of the time_to_load_lsb register.

        :return: (status_dict, flags_dict) tuple. `status_dict` is a dictionary of
            status key-value pairs. flags_dict is
            a dictionary with all, or a sub-set, of the keys in `status_dict`. The values
            held in this dictionary are as defined in `error_levels.py` and indicate
            that values in the status dictionary are outside normal ranges.
        """
        stats, flags = self.timer.get_status()

        for stream in range(self.n_streams):
            stats[f"delay{stream}"] = self.get_delay(stream)
            stats[f"delayrate{stream}"] = self.get_delay_rate(stream)
            stats[f"phase{stream}"] = self.get_phase(stream)
            stats[f"phaserate{stream}"] = self.get_phase_rate(stream)
            stats["firmware_slope"] = self.get_firmware_slope(stream)
            stats["firmware_phase"] = self.get_firmware_phase(stream)
            
        stats["max_delay"] = self.MAX_DELAY
        stats["min_delay"] = self.MIN_DELAY
        stats["max_delay_rate"] = self.MAX_DELAY_RATE
        stats["min_delay_rate"] = self.MIN_DELAY_RATE
        stats["max_phase"] = self.MAX_PHASE
        stats["min_phase"] = self.MIN_PHASE
        stats["max_phase_rate"] = self.MAX_PHASE_RATE
        stats["min_phase_rate"] = self.MIN_PHASE_RATE
        stats["ctrl"] = self.get_ctrl()
        stats["time_to_load_msb"] = self.get_time_to_load_msb()
        stats["time_to_load_lsb"] = self.get_time_to_load_lsb()
        return stats,flags 
    
    def initialize(self, read_only=False):
        """
        Initialize the phase, phase rate, delay and delay rate for all streams.

        :param read_only: If True, do nothing. If False, initialize all
            phase steps and offsets to the minimum allowed value.
        :type read_only: bool

        """
        self.timer.initialize(read_only=read_only)
        if not read_only:
            for i in range(self.n_streams):
                self.set_phase_rate(i, 0.0)
                self.set_phase(i, 0.0)
                self.set_delay(i, 0.0)
                self.set_delay_rate(i, 0.0)<|MERGE_RESOLUTION|>--- conflicted
+++ resolved
@@ -3,7 +3,6 @@
 from .timed_pulse import TimedPulse
 import numpy as np
 from cosmic_f.error_levels import *
-import time
 
 class PhaseRotate(Block):
     """
@@ -284,7 +283,6 @@
 
         return val
 
-<<<<<<< HEAD
     def get_firmware_slope(self, stream):
         """
         Retrieve the firmware reported slope for a given stream.
@@ -314,11 +312,8 @@
             self._error(f"""Tried to fetch phase for stream {stream} > n_streams ({self.n_streams})""")
         phase_reg = f"fd{stream}_phase"
         return self.read_int(phase_reg)
-
-    def set_ctrl(self, value):
-=======
+        
     def set_target_load_time(self, value):
->>>>>>> 15da586d
         """
         Set the phase rotator target load time.
 
@@ -327,7 +322,6 @@
         """
         self.timer.set_target_tt(value)
 
-<<<<<<< HEAD
     def force_load(self):
         """
         Force immediate load of all delays.
@@ -335,14 +329,10 @@
         self.change_reg_bits('ctrl',1, 0)
         self.change_reg_bits('ctrl',0, 0)
 
-    def get_ctrl(self):
-=======
     def get_target_load_time(self, value):
->>>>>>> 15da586d
         """
         Get the current phase rotator target load time.
 
-<<<<<<< HEAD
         :return: integer readout from phase ctrl register
         """
         ctrl_reg = f"""ctrl"""
@@ -353,21 +343,16 @@
         Set the phase rotator target load time msb register.
 
         :param value: msb load time value to load
-=======
         :param value: TT value to load, in units of FPGA clocks
->>>>>>> 15da586d
         :type value: int
         """
         self.timer.get_target_tt()
     
     def get_time_to_load(self):
         """
-<<<<<<< HEAD
         load_time_msb_reg = f"time_to_load_msb"
         return self.read_uint(load_time_msb_reg)
-=======
         Retrieve the programmed phase rotator target load time.
->>>>>>> 15da586d
 
         :return: Number of FPGA clocks until target load time is reached.
         :rtype: int
@@ -378,12 +363,7 @@
         """
         Force immediate load of all phase/delay parameters.
         """
-<<<<<<< HEAD
-        load_time_lsb_reg = f"time_to_load_lsb"
-        return self.read_uint(load_time_lsb_reg)
-=======
         self.timer.force_pulse()
->>>>>>> 15da586d
 
     def get_status(self):
         """
